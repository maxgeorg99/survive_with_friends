--- conflicted
+++ resolved
@@ -314,14 +314,8 @@
         ctx.db.player().player_id().delete(&player_id);
         
         // Check if all players are now dead
-<<<<<<< HEAD
-        if ctx.db.player().iter().count() == 0 {
-            log::info!("Last player has died! Resetting the game world...");
-            crate::reset_world::reset_world(ctx);
-=======
         if ctx.db.player().count() == 0 {
             handle_all_players_defeated(ctx);
->>>>>>> 6f3212fe
         }
 
         true
@@ -615,11 +609,7 @@
         scheduled_id: 0,
         scheduled_at: ScheduleAt::Time(ctx.timestamp + Duration::from_millis(game_tick_rate as u64)),
     });
-}
-
-<<<<<<< HEAD
-// Reducer to initialize the health regen system
-=======
+
     // Early return if no players are online - skip all expensive game logic
     let player_count = ctx.db.player().count();
     if player_count == 0 {
@@ -673,5 +663,4 @@
     commit_player_damage(ctx);
 
     process_gem_collisions_spatial_hash(ctx);
-} 
->>>>>>> 6f3212fe
+} 
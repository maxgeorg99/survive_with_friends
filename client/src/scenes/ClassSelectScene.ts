import Phaser from 'phaser';
import SpacetimeDBClient from '../SpacetimeDBClient';
import { Account } from '../autobindings';
import PlayerClass from '../autobindings/player_class_type';
import { GameEvents } from '../constants/GameEvents';
import MusicManager from '../managers/MusicManager';
import OptionsUI from '../ui/OptionsUI';
<<<<<<< HEAD
import { isMobileDevice } from '../utils/device';
=======
import CurseUI from '../ui/CurseUI';
>>>>>>> 6f3212fe

// Map player class to numeric class ID
const CLASS_ID_MAP: { [key: string]: number } = {
    "Fighter": 0,
    "Rogue": 1,
    "Mage": 2,
    "Paladin": 3,
    "Valkyrie": 4,
    "Priest": 5,
    "Football": 6,
    "Gambler": 7,
    "Athlete": 8,
    "Gourmand": 9,
    "Volleyball": 10,
    "Stoner": 11,
};

const CLASS_ICON_MAP : Record<string, string> = {
    "fighter_icon": "attack_sword",
    "rogue_icon": "attack_knife",
    "mage_icon": "attack_wand",
    "paladin_icon": "attack_shield",
    "valkyrie_icon": "attack_horn",
    "priestess_icon": "attack_staff",
    "football_icon": "attack_football",
    "gambler_icon": "attack_cards",
    "athlete_icon": "attack_dumbbell",
    "gourmand_icon": "attack_garlic",
    "volleyball_icon": "attack_volleyball",
    "stoner_icon": "attack_joint",
};

// Constants for responsive design
const RESPONSIVE_CONFIG = {
    TITLE_SIZE_RATIO: 0.06,
    TITLE_HEIGHT_RATIO: 0.09,
    MAX_TITLE_SIZE: 48,
    SUBTITLE_SIZE_RATIO: 0.025,
    SUBTITLE_HEIGHT_RATIO: 0.04,
    MAX_SUBTITLE_SIZE: 24,
    SUBTITLE_Y_OFFSET: 0.06,
    MIN_SUBTITLE_Y_OFFSET: 50,
    MIN_STROKE_WIDTH_TITLE: 3,
    MIN_STROKE_WIDTH_SUBTITLE: 2
};

export default class ClassSelectScene extends Phaser.Scene {
    private spacetimeDBClient: SpacetimeDBClient;
    private gameEvents: Phaser.Events.EventEmitter;
    private musicManager!: MusicManager;
    
    // UI Elements
    private titleText!: Phaser.GameObjects.Text;
    private subtitleText!: Phaser.GameObjects.Text;
    private classButtonsContainer!: HTMLDivElement;
    private fighterButton!: HTMLButtonElement;
    private rogueButton!: HTMLButtonElement;
    private mageButton!: HTMLButtonElement;
    private paladinButton!: HTMLButtonElement;
    private valkyrieButton!: HTMLButtonElement;
    private priestessButton!: HTMLButtonElement;
    private footballButton!: HTMLButtonElement;
    private gamblerButton!: HTMLButtonElement;
    private athleteButton!: HTMLButtonElement;
    private gourmandButton!: HTMLButtonElement;
    private volleyballButton!: HTMLButtonElement;
    private stonerButton!: HTMLButtonElement;
    private confirmButton!: HTMLButtonElement;
    private errorText!: Phaser.GameObjects.Text;
    private optionsUI!: OptionsUI;
    private curseUI!: CurseUI;
    
    // Add status text for game state
    private statusText!: Phaser.GameObjects.Text;
    private statusBackground!: Phaser.GameObjects.Rectangle;
    private statusContainer!: Phaser.GameObjects.Container;
    
    // State tracking
    private selectedClass: PlayerClass | null = null;
    private isLoading: boolean = false;

    constructor() {
        super('ClassSelectScene');
        this.spacetimeDBClient = (window as any).spacetimeDBClient;
        this.gameEvents = (window as any).gameEvents;
        console.log("ClassSelectScene constructor called");
    }

    preload() {
        // Load character class icons (these should already be loaded by LoadingScene, but ensure they're available)
        this.load.image('fighter_icon', '/assets/attack_sword.png');
        this.load.image('rogue_icon', '/assets/attack_knife.png');
        this.load.image('mage_icon', '/assets/attack_wand.png');
        this.load.image('paladin_icon', '/assets/attack_shield.png');
        this.load.image('valkyrie_icon', '/assets/attack_horn.png');
        this.load.image('priestess_icon', '/assets/attack_staff.png');
        this.load.image('title_bg', '/assets/title_bg.png');
        
        // Load new class icons
        this.load.image('football_icon', '/assets/attack_football.png');
        this.load.image('gambler_icon', '/assets/attack_cards.png');
        this.load.image('athlete_icon', '/assets/attack_dumbbell.png');
        this.load.image('gourmand_icon', '/assets/attack_garlic.png');
        this.load.image('volleyball_icon', '/assets/attack_volleyball.png');
        this.load.image('stoner_icon', '/assets/attack_joint.png');

        // Load new Valkyrie class sprite
        this.load.image('player_valkyrie', '/assets/class_valkyrie_1.png');
        
        // Load Priest class sprite
        this.load.image('player_priest', '/assets/class_priest_1.png');
        
        // Load new Thunder Horn attack assets
        this.load.image('attack_horn', '/assets/attack_horn.png');
        this.load.image('attack_lightning', '/assets/attack_lightning.png');
        
        // Load thunder sound effect
        this.load.audio('thunder', '/assets/sounds/thunder.mp3');
        
        // Load assets for options menu
        this.load.image('icon_music', '/assets/icon_music.png');
        this.load.image('icon_sound', '/assets/icon_sound.png');
        
        // Load Curse UI assets
        this.load.image('curse_card', '/assets/curse_card.png');
        
        // Add load completion listener to ensure assets are ready
        this.load.on('complete', () => {
            console.log('ClassSelectScene: All assets loaded successfully');
        });
        
        this.load.on('loaderror', (fileObj: any) => {
            console.error('ClassSelectScene: Error loading asset:', fileObj.key, fileObj.url);
        });
    }

    create() {
        console.log("ClassSelectScene create() started - ensuring clean transition");
        
        // Set the global SoundManager's scene reference
        const soundManager = (window as any).soundManager;
        if (soundManager) {
            soundManager.setScene(this);
            // Play voice class cue when entering class select
            soundManager.playSound('voice_class', 0.9);
        }
        
        // Initialize music manager
        this.musicManager = new MusicManager(this);
        this.musicManager.playTrack('title');
        
        // IMPORTANT: Ensure any previous scenes are fully stopped
        // This is critical when transitioning from GameScene -> DeadScene -> ClassSelectScene
        const gameScene = this.scene.get('GameScene');
        if (gameScene && gameScene.scene.isActive()) {
            console.log("ClassSelectScene: Stopping GameScene to prevent visual artifacts");
            this.scene.stop('GameScene');
        }
        
        const deadScene = this.scene.get('DeadScene');
        if (deadScene && deadScene.scene.isActive()) {
            console.log("ClassSelectScene: Stopping DeadScene");
            this.scene.stop('DeadScene');
        }
        
        // Set up background with explicit clearing
        const { width, height } = this.scale;
        
        // Clear the camera and set a solid background color first
        this.cameras.main.setBackgroundColor('#042E64');
        this.cameras.main.fadeIn(0); // Ensure immediate visibility
        
        // Clear any existing display objects
        this.children.removeAll(true);
        
        // Add a full-screen rectangle to ensure complete background coverage
        const backgroundRect = this.add.rectangle(width/2, height/2, width, height, 0x042E64);
        backgroundRect.setDepth(-100); // Ensure it's behind everything
        backgroundRect.setName('backgroundRect');
        
        // Create status container at the top of the screen
        this.createStatusUI();

        try {
            if (this.textures.exists('title_bg')) {
                const bgImage = this.add.image(width/2, height/2, 'title_bg')
                    .setDisplaySize(width, height)
                    .setDepth(-50) // Behind UI elements but in front of background rect
                    .setName('title_bg');
                console.log("ClassSelectScene: Background image loaded successfully");
            }
        } catch (error) {
            console.error("Error loading background:", error);
        }
        
        // Calculate responsive font sizes based on screen dimensions
        const baseTitleSize = Math.min(width * RESPONSIVE_CONFIG.TITLE_SIZE_RATIO, height * RESPONSIVE_CONFIG.TITLE_HEIGHT_RATIO, RESPONSIVE_CONFIG.MAX_TITLE_SIZE);
        const baseSubtitleSize = Math.min(width * RESPONSIVE_CONFIG.SUBTITLE_SIZE_RATIO, height * RESPONSIVE_CONFIG.SUBTITLE_HEIGHT_RATIO, RESPONSIVE_CONFIG.MAX_SUBTITLE_SIZE);
        console.log(`ClassSelectScene: Responsive text sizing - Title: ${baseTitleSize}px, Subtitle: ${baseSubtitleSize}px for screen ${width}x${height}`);
        
        // Add title
        this.titleText = this.add.text(width/2, height/4, 'SELECT YOUR CLASS', {
            fontFamily: 'Arial Black',
            fontSize: `${baseTitleSize}px`,
            color: '#ffffff',
            align: 'center',
            stroke: '#000000',
            strokeThickness: Math.max(RESPONSIVE_CONFIG.MIN_STROKE_WIDTH_TITLE, baseTitleSize / 8)
        }).setOrigin(0.5).setName('titleText');
        
        // Add subtitle
        this.subtitleText = this.add.text(width/2, height/4 + Math.max(RESPONSIVE_CONFIG.MIN_SUBTITLE_Y_OFFSET, height * RESPONSIVE_CONFIG.SUBTITLE_Y_OFFSET), 'Choose wisely, brave survivor...', {
            fontFamily: 'Arial',
            fontSize: `${baseSubtitleSize}px`,
            color: '#ffffff',
            align: 'center',
            stroke: '#000000',
            strokeThickness: Math.max(RESPONSIVE_CONFIG.MIN_STROKE_WIDTH_SUBTITLE, baseSubtitleSize / 8)
        }).setOrigin(0.5).setName('subtitleText');
        
        // Wait for assets to be fully loaded before creating HTML elements
        if (this.load.isLoading()) {
            console.log('ClassSelectScene: Assets still loading, waiting for completion');
            this.load.once('complete', () => {
                this.createClassButtons();
                this.positionHTMLElements(); // Position after creation
            });
        } else {
            console.log('ClassSelectScene: Assets already loaded, creating buttons immediately');
            // Small delay to ensure textures are registered
            this.time.delayedCall(50, () => {
                this.createClassButtons();
                this.positionHTMLElements(); // Position after creation
            });
        }
        
        // Add error text (initially hidden)
        this.errorText = this.add.text(width/2, height * 0.85, '', {
            fontFamily: 'Arial',
            fontSize: '18px',
            color: '#ff0000',
            align: 'center'
        }).setOrigin(0.5).setVisible(false);
        
        // Register event listeners
        this.registerEventListeners();
        
        // Handle window resize
        this.scale.on('resize', this.handleResize, this);
        
        // Position HTML elements - REMOVED from here since buttons don't exist yet
        
        // Initialize options UI
        this.optionsUI = new OptionsUI(this);
        
        // Initialize Curse UI for curse display and management
        this.curseUI = new CurseUI(this, this.spacetimeDBClient);
        
        // Handle options toggle key
        this.input.keyboard?.on('keydown-O', () => {
            this.optionsUI.toggle();
        });
        
        // Handle debug key to test curse victory screen (C key)
        // Note: This allows testing the curse screen without beating a boss
        this.input.keyboard?.on('keydown-C', () => {
            this.launchCurseVictoryScreenDebug();
        });

        // Handle debug key to add random curse (X key)
        // Note: This calls the admin command to add a random curse for testing
        this.input.keyboard?.on('keydown-X', () => {
            this.addRandomCurseDebug();
        });

        // Handle debug key to clear all curses (Z key)
        // Note: This calls the admin command to clear all curses for testing
        this.input.keyboard?.on('keydown-Z', () => {
            this.clearAllCursesDebug();
        });

        // Handle debug key to add debug curse (V key)
        // Note: This calls the admin command to add a debug curse for testing
        this.input.keyboard?.on('keydown-V', () => {
            this.addDebugCurseDebug();
        });
        
        // Only clean up when the scene is actually shut down, not at scene start
        this.events.on('shutdown', this.shutdown, this);
        
        console.log("ClassSelectScene create() completed - clean background established");
    }
    
    private createClassButtons() {
        // Remove any existing elements
        const existingContainer = document.getElementById('class-select-container');
        if (existingContainer) existingContainer.remove();
        
        // Create class selection container with grid layout
        this.classButtonsContainer = document.createElement('div');
        this.classButtonsContainer.id = 'class-select-container';
        this.classButtonsContainer.style.position = 'absolute';
        this.classButtonsContainer.style.display = 'grid';
        this.classButtonsContainer.style.gridTemplateColumns = isMobileDevice() ? '1fr 1fr' : '1fr 1fr 1fr'; // 2 columns for mobile, 3 for desktop
        this.classButtonsContainer.style.gridGap = isMobileDevice() ? '10px' : '20px';
        this.classButtonsContainer.style.justifyItems = 'center';
        this.classButtonsContainer.style.alignItems = 'center';
        document.body.appendChild(this.classButtonsContainer);
        
        const createClassButton = (name: string, classType: PlayerClass, iconName: string) => {
            const button = document.createElement('button');
            button.className = 'class-select-button';
            button.style.position = 'relative';
            const isMobile = isMobileDevice();
            button.style.width = isMobile ? '150px' : '250px';
            button.style.height = isMobile ? '60px' : '70px';
            button.style.padding = '10px';
            button.style.margin = '5px';
            button.style.backgroundColor = '#2c3e50';
            button.style.color = 'white';
            button.style.border = '2px solid #34495e';
            button.style.borderRadius = '5px';
            button.style.cursor = 'pointer';
            button.style.fontFamily = 'Arial';
            button.style.fontSize = isMobile ? '14px' : '18px';
            button.style.textAlign = 'center';
            button.style.transition = 'background-color 0.2s, border-color 0.2s';
            button.style.display = 'flex';
            button.style.alignItems = 'center';
            
            // Add icon if available
            try {
                const iconTexture = CLASS_ICON_MAP[iconName];
                console.log(`ClassSelectScene: Checking icon for ${name}, iconName: ${iconName}, texture: ${iconTexture}`);
                
                if (this.textures.exists(iconName) && iconTexture) {
                    // Wait a bit for texture to be fully processed
                    const leftIcon = document.createElement('img');
                    leftIcon.src = '/assets/' + iconTexture + '.png';
                    leftIcon.style.width = isMobile ? '30px' : '50px';
                    leftIcon.style.height = isMobile ? '30px' : '50px';
                    leftIcon.style.marginRight = '10px';
                    
                    // Add load event to ensure image displays
                    leftIcon.onload = () => {
                        console.log(`ClassSelectScene: Icon loaded successfully for ${name}`);
                    };
                    
                    leftIcon.onerror = () => {
                        console.error(`ClassSelectScene: Error loading icon for ${name}: ${leftIcon.src}`);
                    };
                    
                    button.appendChild(leftIcon);
                } else {
                    console.warn(`ClassSelectScene: Icon texture not available for ${name} (${iconName})`);
                }
            } catch (error) {
                console.error(`Error adding left icon for ${name}:`, error);
            }
            
            // Add text
            const textSpan = document.createElement('span');
            textSpan.textContent = name;
            textSpan.style.position = 'absolute';
            textSpan.style.left = '10px';
            textSpan.style.right = '0';
            textSpan.style.textAlign = 'center';
            button.appendChild(textSpan);
            
            // Add selection circle on the right
            const selectionCircle = document.createElement('div');
            selectionCircle.className = 'selection-circle';
            selectionCircle.style.width = '20px';
            selectionCircle.style.height = '20px';
            selectionCircle.style.borderRadius = '50%';
            selectionCircle.style.border = '2px solid #34495e';
            selectionCircle.style.backgroundColor = 'transparent';
            selectionCircle.style.position = 'absolute';
            selectionCircle.style.right = '15px';
            selectionCircle.style.top = '50%';
            selectionCircle.style.transform = 'translateY(-50%)';
            selectionCircle.style.transition = 'background-color 0.2s';
            button.appendChild(selectionCircle);
            
            // Add event listener
            button.addEventListener('click', () => {
                this.selectClass(classType, button);
            });
            
            // Add hover effects
            button.addEventListener('mouseenter', () => {
                if (button.style.backgroundColor !== 'rgb(52, 152, 219)') { // Not selected (selected color is #3498db)
                    button.style.backgroundColor = '#34495e';
                    button.style.borderColor = '#4a6074';
                    // Fill the selection circle on hover
                    const circle = button.querySelector('.selection-circle') as HTMLElement;
                    if (circle) {
                        circle.style.backgroundColor = '#5a6c7d';
                        circle.style.borderColor = '#6a7a8a';
                    }
                }
            });
            
            button.addEventListener('mouseleave', () => {
                if (button.style.backgroundColor !== 'rgb(52, 152, 219)') { // Not selected
                    button.style.backgroundColor = '#2c3e50';
                    button.style.borderColor = '#34495e';
                    // Clear the selection circle on mouse leave
                    const circle = button.querySelector('.selection-circle') as HTMLElement;
                    if (circle) {
                        circle.style.backgroundColor = 'transparent';
                        circle.style.borderColor = '#34495e';
                    }
                }
            });
            
            return button;
        };
        
        // Create all class buttons using the correct PlayerClass types
        this.fighterButton = createClassButton('Til', PlayerClass.Fighter as PlayerClass, 'fighter_icon');
        this.rogueButton = createClassButton('Marc', PlayerClass.Rogue as PlayerClass, 'rogue_icon');
        this.mageButton = createClassButton('Max', PlayerClass.Mage as PlayerClass, 'mage_icon');
        this.paladinButton = createClassButton('Chris', PlayerClass.Paladin as PlayerClass, 'paladin_icon');
        this.valkyrieButton = createClassButton('Gwen', PlayerClass.Valkyrie as PlayerClass, 'valkyrie_icon');
        this.priestessButton = createClassButton('Enno', PlayerClass.Priest as PlayerClass, 'priestess_icon');
        this.footballButton = createClassButton('Football Til', PlayerClass.Football as PlayerClass, 'football_icon');
        this.gamblerButton = createClassButton('Yu-Gi-Oh Marc', PlayerClass.Gambler as PlayerClass, 'gambler_icon');
        this.athleteButton = createClassButton('Gym Max', PlayerClass.Athlete as PlayerClass, 'athlete_icon');
        this.gourmandButton = createClassButton('Chef Chris', PlayerClass.Gourmand as PlayerClass, 'gourmand_icon');
        this.volleyballButton = createClassButton('Volleyball Gwen', PlayerClass.Volleyball as PlayerClass, 'volleyball_icon');
        this.stonerButton = createClassButton('Stoner Enno', PlayerClass.Stoner as PlayerClass, 'stoner_icon');
        
        // Add buttons to container in the desired order
        this.classButtonsContainer.appendChild(this.fighterButton);
        this.classButtonsContainer.appendChild(this.footballButton);
        this.classButtonsContainer.appendChild(this.rogueButton);
        this.classButtonsContainer.appendChild(this.gamblerButton);
        this.classButtonsContainer.appendChild(this.mageButton);
        this.classButtonsContainer.appendChild(this.athleteButton);
        this.classButtonsContainer.appendChild(this.paladinButton);
        this.classButtonsContainer.appendChild(this.gourmandButton);
        this.classButtonsContainer.appendChild(this.valkyrieButton);
        this.classButtonsContainer.appendChild(this.volleyballButton);
        this.classButtonsContainer.appendChild(this.priestessButton);
        this.classButtonsContainer.appendChild(this.stonerButton);
        
        // Create a separate container for the confirm button to keep it below the grid
        const confirmContainer = document.createElement('div');
        confirmContainer.style.gridColumn = '1 / -1'; // Span across all columns
        confirmContainer.style.display = 'flex';
        confirmContainer.style.justifyContent = 'center';
        confirmContainer.style.marginTop = '20px';
        
        // Add confirm button
        this.confirmButton = document.createElement('button');
        this.confirmButton.textContent = 'Confirm Selection';
        this.confirmButton.style.padding = '12px 24px';
        this.confirmButton.style.backgroundColor = '#27ae60';
        this.confirmButton.style.color = 'white';
        this.confirmButton.style.border = 'none';
        this.confirmButton.style.borderRadius = '5px';
        this.confirmButton.style.fontSize = '18px';
        this.confirmButton.style.cursor = 'pointer';
        this.confirmButton.style.transition = 'background-color 0.2s';
        this.confirmButton.style.display = 'none'; // Hidden until a class is selected
        
        this.confirmButton.addEventListener('click', () => {
            this.spawnPlayer();
        });
        
        // Add hover effects to confirm button
        this.confirmButton.addEventListener('mouseenter', () => {
            if (!this.confirmButton.disabled) {
                this.confirmButton.style.backgroundColor = '#2ecc71';
            }
        });
        
        this.confirmButton.addEventListener('mouseleave', () => {
            if (!this.confirmButton.disabled) {
                this.confirmButton.style.backgroundColor = '#27ae60';
            }
        });
        
        confirmContainer.appendChild(this.confirmButton);
        this.classButtonsContainer.appendChild(confirmContainer);
        
        console.log(`ClassSelectScene: Class buttons created successfully with ${isMobileDevice() ? '2-column' : '3-column'} layout`);
    }
    
    private positionHTMLElements() {
        // Add null check to prevent crashes
        if (!this.classButtonsContainer) {
            console.warn('ClassSelectScene: Cannot position HTML elements - classButtonsContainer not created yet');
            return;
        }
        
        const { width, height } = this.scale;
        
        // Position class select container - adjust for grid layout
        const containerWidth = isMobileDevice() ? 320 : 810; // Width for 2 vs 3 columns
        this.classButtonsContainer.style.left = `${width / 2 - containerWidth / 2}px`;
        this.classButtonsContainer.style.top = `${height / 2 - (isMobileDevice() ? 200 : 120)}px`;
    }
    
    private handleResize() {
        const { width, height } = this.scale;
        console.log(`ClassSelectScene: Handling resize to ${width}x${height}`);
        
        // Update background rectangle
        const backgroundRect = this.children.getByName('backgroundRect') as Phaser.GameObjects.Rectangle;
        if (backgroundRect) {
            backgroundRect.setPosition(width/2, height/2);
            backgroundRect.setSize(width, height);
        }
        
        // Update background image
        const backgroundImage = this.children.getByName('title_bg') as Phaser.GameObjects.Image;
        if (backgroundImage) {
            backgroundImage.setPosition(width/2, height/2);
            backgroundImage.setDisplaySize(width, height);
            console.log(`ClassSelectScene: Updated background image to ${width}x${height}`);
        }
        
        // Update title text position and size
        if (this.titleText) {
            const baseTitleSize = Math.min(width * RESPONSIVE_CONFIG.TITLE_SIZE_RATIO, height * RESPONSIVE_CONFIG.TITLE_HEIGHT_RATIO, RESPONSIVE_CONFIG.MAX_TITLE_SIZE);
            this.titleText.setPosition(width/2, height/4);
            this.titleText.setFontSize(baseTitleSize);
            this.titleText.setStroke('#000000', Math.max(RESPONSIVE_CONFIG.MIN_STROKE_WIDTH_TITLE, baseTitleSize / 8));
            console.log(`ClassSelectScene: Updated title text - size: ${baseTitleSize}px, position: (${width/2}, ${height/4})`);
        }
        
        // Update subtitle text position and size
        if (this.subtitleText) {
            const baseSubtitleSize = Math.min(width * RESPONSIVE_CONFIG.SUBTITLE_SIZE_RATIO, height * RESPONSIVE_CONFIG.SUBTITLE_HEIGHT_RATIO, RESPONSIVE_CONFIG.MAX_SUBTITLE_SIZE);
            const subtitleY = height/4 + Math.max(RESPONSIVE_CONFIG.MIN_SUBTITLE_Y_OFFSET, height * RESPONSIVE_CONFIG.SUBTITLE_Y_OFFSET);
            this.subtitleText.setPosition(width/2, subtitleY);
            this.subtitleText.setFontSize(baseSubtitleSize);
            this.subtitleText.setStroke('#000000', Math.max(RESPONSIVE_CONFIG.MIN_STROKE_WIDTH_SUBTITLE, baseSubtitleSize / 8));
            console.log(`ClassSelectScene: Updated subtitle text - size: ${baseSubtitleSize}px, position: (${width/2}, ${subtitleY})`);
        }
        
        // Update error text position
        if (this.errorText) {
            this.errorText.setPosition(width/2, height * 0.85);
        }
        
        // Update class button layout if device type changes
        if (this.classButtonsContainer) {
            this.classButtonsContainer.style.gridTemplateColumns = isMobileDevice() ? '1fr 1fr' : '1fr 1fr 1fr';
        }

        this.positionHTMLElements();
    }
    
    private registerEventListeners() {
        // Listen for account updates to see if class was selected
        this.gameEvents.on(GameEvents.ACCOUNT_UPDATED, this.handleAccountUpdated, this);
        
        // Listen for connection events
        this.gameEvents.on(GameEvents.CONNECTION_LOST, this.handleConnectionLost, this);
    }
    
    private handleAccountUpdated(ctx: any, oldAccount: any, newAccount: any) {
        console.log("ClassSelectScene: Account updated event received");
        console.log("ClassSelectScene: Old state:", oldAccount.state.tag, "New state:", newAccount.state.tag);
        console.log("ClassSelectScene: Old player ID:", oldAccount.currentPlayerId, "New player ID:", newAccount.currentPlayerId);
        
        // Check if this is our account and state changed
        if (newAccount.identity.isEqual(this.spacetimeDBClient.identity)) {
            if (newAccount.state.tag !== 'ChoosingClass') {
                console.log("ClassSelectScene: Account state changed from ChoosingClass to", newAccount.state.tag, "- navigating away");
                
                // Transition to LoadingScene which will evaluate the new state
                this.scene.start('LoadingScene', { 
                    message: 'Evaluating account state...', 
                    waitingFor: 'account_evaluation'
                });
            } else {
                console.log("ClassSelectScene: Account updated but still in ChoosingClass state");
                // Check if player was created but state didn't change
                if (newAccount.currentPlayerId !== oldAccount.currentPlayerId) {
                    console.log("ClassSelectScene: Player ID changed but state didn't change. New player ID:", newAccount.currentPlayerId);
                }
            }
        }
    }
    
    private handleConnectionLost() {
        console.log("Connection lost event received in ClassSelectScene");
        this.showError('Connection to server lost. Please refresh the page.');
    }
    
    private selectClass(classType: PlayerClass, button: HTMLButtonElement) {
        // Reset all button styles
        [this.fighterButton, this.rogueButton, this.mageButton, this.paladinButton, this.valkyrieButton, this.priestessButton, this.footballButton, this.gamblerButton, this.athleteButton, this.gourmandButton, this.volleyballButton, this.stonerButton].forEach(btn => {
            if (btn) {
                btn.style.backgroundColor = '#2c3e50';
                btn.style.borderColor = '#34495e';
                // Reset all selection circles
                const circle = btn.querySelector('.selection-circle') as HTMLElement;
                if (circle) {
                    circle.style.backgroundColor = 'transparent';
                    circle.style.borderColor = '#34495e';
                }
            }
        });
        
        // Highlight selected button
        button.style.backgroundColor = '#3498db';
        button.style.borderColor = '#2980b9';
        
        // Update selected button's circle to match blue theme
        const selectedCircle = button.querySelector('.selection-circle') as HTMLElement;
        if (selectedCircle) {
            selectedCircle.style.backgroundColor = '#5dade2';
            selectedCircle.style.borderColor = '#3498db';
        }
        
        // Set selected class
        this.selectedClass = classType;
        console.log(`Selected class: ${classType.tag}`);
        
        // Play choose sound effect for confirming character (was incorrectly trying to play 'select')
        const soundManager = (window as any).soundManager;
        if (soundManager) {
            soundManager.playSound('choose', 0.8);
        }
        
        // Show confirm button
        this.confirmButton.style.display = 'block';
        
        // Hide any error message
        this.errorText.setVisible(false);
    }
    
    private spawnPlayer() {
        if (!this.selectedClass) {
            this.showError('Please select a class first');
            return;
        }
        
        console.log("ClassSelectScene: Starting spawnPlayer");
        
        // Play choose sound effect for confirming character (was incorrectly trying to play 'select')
        const soundManager = (window as any).soundManager;
        if (soundManager) {
            soundManager.playSound('choose', 0.8);
        }
        
        // Disable buttons to prevent double-clicking
        this.confirmButton.disabled = true;
        this.confirmButton.textContent = 'Creating...';
        
        [this.fighterButton, this.rogueButton, this.mageButton, this.paladinButton, this.valkyrieButton, this.priestessButton, this.footballButton, this.gamblerButton, this.athleteButton, this.gourmandButton, this.volleyballButton, this.stonerButton].forEach(btn => {
            if (btn) btn.disabled = true;
        });
        
        // Add a small delay to let the sound start before scene transition
        this.time.delayedCall(200, () => {
            // Check current account state before spawning
            if (this.spacetimeDBClient.sdkConnection?.db && this.spacetimeDBClient.identity) {
                const currentAccount = this.spacetimeDBClient.sdkConnection.db.account.identity.find(this.spacetimeDBClient.identity);
                if (currentAccount) {
                    console.log("ClassSelectScene: Current account state:", currentAccount.state.tag);
                    console.log("ClassSelectScene: Current player ID:", currentAccount.currentPlayerId);
                    console.log("ClassSelectScene: Account name:", currentAccount.name);
                }
            }
            
            try {
                if (this.spacetimeDBClient.sdkConnection?.reducers) {
                    // Check if selectedClass is still valid
                    if (!this.selectedClass) {
                        this.showError('Please select a class first');
                        this.resetButtons();
                        return;
                    }
                    
                    // Get class ID from the PlayerClass tag
                    const classId = CLASS_ID_MAP[this.selectedClass.tag];
                    console.log(`ClassSelectScene: About to call spawnPlayer with class: ${this.selectedClass.tag} (ID: ${classId})`);
                    
                    // Add error handling for the reducer call
                    try {
                        this.spacetimeDBClient.sdkConnection.reducers.spawnPlayer(classId);
                        console.log("ClassSelectScene: spawnPlayer reducer call completed");
                    } catch (reducerError) {
                        console.error("ClassSelectScene: Error calling spawnPlayer reducer:", reducerError);
                        this.showError('Error calling spawnPlayer reducer: ' + (reducerError as Error).message);
                        this.resetButtons();
                        return;
                    }
                    
                    console.log("ClassSelectScene: Transitioning to LoadingScene");
                    
                    // Show loading scene while waiting for account state change
                    this.scene.start('LoadingScene', { 
                        message: 'Creating your character...', 
                        waitingFor: 'target_state',
                        targetState: 'Playing'
                    });
                } else {
                    console.error("ClassSelectScene: Cannot spawn player - no reducers available");
                    this.showError('Cannot spawn player: Server connection not available');
                    this.resetButtons();
                }
            } catch (error) {
                console.error('ClassSelectScene: Error in spawnPlayer:', error);
                this.showError('An error occurred while spawning your player: ' + (error as Error).message);
                this.resetButtons();
            }
        });
    }
    
    private resetButtons() {
        this.confirmButton.disabled = false;
        this.confirmButton.textContent = 'Confirm Selection';
        
        [this.fighterButton, this.rogueButton, this.mageButton, this.paladinButton, this.valkyrieButton, this.priestessButton, this.footballButton, this.gamblerButton, this.athleteButton, this.gourmandButton, this.volleyballButton, this.stonerButton].forEach(btn => {
            if (btn) btn.disabled = false;
        });
    }
    
    // Add a dedicated cleanup method for HTML elements
    private cleanupHTMLElements() {
        console.log("Cleaning up ClassSelectScene HTML elements");
        try {
            // Method 1: Our class reference
            if (this.classButtonsContainer && this.classButtonsContainer.parentNode) {
                this.classButtonsContainer.remove();
            }
            
            // Method 2: Query by ID and class
            const container = document.getElementById('class-select-container');
            if (container && container.parentNode) {
                container.remove();
            }
            
            // Method 3: Query by class
            document.querySelectorAll('.class-select-button').forEach(el => {
                if (el && el.parentNode) {
                    el.remove();
                }
            });
            
            // Method 4: Look for any buttons that might be ours
            document.querySelectorAll('button').forEach(el => {
                if ((el as HTMLElement).textContent?.includes('Fighter') || 
                    (el as HTMLElement).textContent?.includes('Rogue') ||
                    (el as HTMLElement).textContent?.includes('Mage') ||
                    (el as HTMLElement).textContent?.includes('Paladin') ||
                    (el as HTMLElement).textContent?.includes('Valkyrie') ||
                    (el as HTMLElement).textContent?.includes('Priestess') ||
                    (el as HTMLElement).textContent?.includes('Football') ||
                    (el as HTMLElement).textContent?.includes('Gambler') ||
                    (el as HTMLElement).textContent?.includes('Athlete') ||
                    (el as HTMLElement).textContent?.includes('Gourmand') ||
                    (el as HTMLElement).textContent?.includes('Volleyball') ||
                    (el as HTMLElement).textContent?.includes('Stoner') ||
                    (el as HTMLElement).textContent?.includes('Confirm Selection')) {
                    if (el && el.parentNode) {
                        console.log("Removing class button:", (el as HTMLElement).textContent);
                        el.remove();
                    }
                }
            });
            
            // Look for the container div
            document.querySelectorAll('div').forEach(el => {
                if (el.id === 'class-select-container' || 
                    (el.children.length > 0 && Array.from(el.children).some(child => 
                        (child as HTMLElement).className === 'class-select-button'))) {
                    if (el && el.parentNode) {
                        console.log("Removing class container div");
                        el.remove();
                    }
                }
            });
        } catch (e) {
            console.error("Error in cleanupHTMLElements:", e);
        }
    }
    
    private showError(message: string) {
        this.errorText.setText(message);
        this.errorText.setVisible(true);
    }
    
    private createStatusUI() {
        // Create container for status UI
        this.statusContainer = this.add.container(0, 0);
        this.statusContainer.setDepth(1000); // High depth to stay on top

        // Create background for status text
        this.statusBackground = this.add.rectangle(0, 0, 300, 40, 0x000000, 0.7);
        this.statusBackground.setStrokeStyle(2, 0x444444);
        this.statusBackground.setOrigin(0.5, 0.5);

        // Create status text
        this.statusText = this.add.text(0, 0, "", {
            fontSize: '18px',
            fontFamily: 'Arial',
            color: '#ffffff',
            stroke: '#000000',
            strokeThickness: 2,
            align: 'center'
        });
        this.statusText.setOrigin(0.5, 0.5);

        // Add elements to container
        this.statusContainer.add([this.statusBackground, this.statusText]);

        // Position at top center of screen
        const camera = this.cameras.main;
        if (camera) {
            this.statusContainer.setPosition(
                camera.scrollX + camera.width / 2,
                camera.scrollY + 40
            );
        }

        // Add update callback to scene
        this.events.on('update', this.updateStatus, this);
    }

    private updateStatus() {
        if (!this.spacetimeDBClient.sdkConnection?.db) return;

        const gameState = this.spacetimeDBClient.sdkConnection.db.gameState.id.find(0);
        if (!gameState) {
            this.statusContainer.setVisible(false);
            return;
        }

        // Check if boss is active
        if (gameState.bossActive) {
            this.statusText.setText("Boss Fight in Progress");
            this.statusContainer.setVisible(true);
            return;
        }

        // Check for boss spawn timer
        const bossTimers = Array.from(this.spacetimeDBClient.sdkConnection.db.bossSpawnTimer.iter());
        if (bossTimers.length > 0) {
            const now = Date.now();
            const timestamp = this.extractTimestampFromTimer(bossTimers[0]);
            if (timestamp) {
                const timeRemaining = Math.max(0, (timestamp - now) / 1000); // Convert to seconds
                const minutes = Math.floor(timeRemaining / 60);
                const seconds = Math.floor(timeRemaining % 60);
                
                if (timeRemaining > 0) {
                    this.statusText.setText(`Run in Progress: ${minutes}:${seconds.toString().padStart(2, '0')}`);
                    this.statusContainer.setVisible(true);
                    return;
                }
            }
        }

        // No active game state to show
        this.statusContainer.setVisible(false);
    }

    private extractTimestampFromTimer(timer: any): number | null {
        try {
            // First check if we have a scheduledAt property
            if (!timer || !timer.scheduledAt) {
                return null;
            }
            
            // Handle scheduledAt property based on its type
            const scheduledAt = timer.scheduledAt;
            
            // If scheduled_at has a microsSinceUnixEpoch property (common timestamp format)
            if (scheduledAt.microsSinceUnixEpoch !== undefined) {
                // Convert microseconds to milliseconds for JS Date
                const microsValue = scheduledAt.microsSinceUnixEpoch;
                if (typeof microsValue === 'bigint') {
                    return Number(microsValue) / 1000;
                } else if (typeof microsValue === 'number') {
                    return microsValue / 1000;
                }
            }
            
            // If it has a time_ms field
            if (scheduledAt.timeMs !== undefined) {
                return typeof scheduledAt.timeMs === 'bigint' 
                    ? Number(scheduledAt.timeMs) 
                    : scheduledAt.timeMs;
            }
            
            // If it's a structured object with tag and value
            if (typeof scheduledAt === 'object' && scheduledAt.tag && scheduledAt.value) {
                if (scheduledAt.tag === 'Time') {
                    const timeValue = scheduledAt.value;
                    
                    // Direct BigInt handling
                    if (typeof timeValue === 'bigint') {
                        return Number(timeValue) / 1000;
                    }
                    
                    // Handle case where value is a string (could be with or without 'n')
                    if (typeof timeValue === 'string') {
                        // Check if it's a BigInt string (ends with 'n')
                        if (timeValue.endsWith('n')) {
                            // Remove the 'n' suffix and convert to number
                            const valueWithoutN = timeValue.slice(0, -1);
                            // This is microseconds since epoch, convert to ms
                            return Number(valueWithoutN) / 1000;
                        } else {
                            // It's a regular string number, convert directly
                            return Number(timeValue) / 1000;
                        }
                    }
                    
                    // Check for microsSinceUnixEpoch in the value
                    if (timeValue && typeof timeValue === 'object' && timeValue.microsSinceUnixEpoch !== undefined) {
                        const microsValue = timeValue.microsSinceUnixEpoch;
                        if (typeof microsValue === 'bigint') {
                            return Number(microsValue) / 1000;
                        } else if (typeof microsValue === 'number') {
                            return microsValue / 1000;
                        }
                    }
                    
                    // Check for timeMs in the value
                    if (timeValue && typeof timeValue === 'object' && timeValue.timeMs !== undefined) {
                        return typeof timeValue.timeMs === 'bigint' 
                            ? Number(timeValue.timeMs) 
                            : timeValue.timeMs;
                    }

                    // Try direct conversion as a fallback
                    if (timeValue) {
                        const timestamp = Number(timeValue);
                        if (!isNaN(timestamp) && timestamp > 0) {
                            return timestamp / 1000; // Convert microseconds to milliseconds
                        }
                    }
                }
            }
            
            return null;
        } catch (error) {
            console.error("Error extracting timestamp:", error);
            return null;
        }
    }

    private launchCurseVictoryScreenDebug() {
        console.log("ClassSelectScene: Debug command - launching CurseVictoryScene for testing");
        
        // Start the CurseVictoryScene for testing
        this.scene.start('CurseVictoryScene');
    }

    private addRandomCurseDebug() {
        console.log("ClassSelectScene: Debug command - adding random curse via admin reducer");
        
        try {
            if (this.spacetimeDBClient.sdkConnection?.reducers) {
                console.log("ClassSelectScene: Calling adminAddCurse reducer");
                this.spacetimeDBClient.sdkConnection.reducers.adminAddCurse();
                console.log("ClassSelectScene: adminAddCurse reducer call completed successfully");
                
                // Play a sound effect to confirm the command was executed
                const soundManager = (window as any).soundManager;
                if (soundManager) {
                    soundManager.playSound('curse_created', 0.8);
                }
            } else {
                console.error("ClassSelectScene: Cannot add curse - no reducers available");
                this.showError('Cannot add curse: Server connection not available');
            }
        } catch (error) {
            console.error('ClassSelectScene: Error calling adminAddCurse reducer:', error);
            this.showError('Error adding curse: ' + (error as Error).message);
        }
    }

    private clearAllCursesDebug() {
        console.log("ClassSelectScene: Debug command - clearing all curses via admin reducer");
        
        try {
            if (this.spacetimeDBClient.sdkConnection?.reducers) {
                console.log("ClassSelectScene: Calling adminClearCurses reducer");
                this.spacetimeDBClient.sdkConnection.reducers.adminClearCurses();
                console.log("ClassSelectScene: adminClearCurses reducer call completed successfully");
                
                // Play a different sound effect to confirm curses were cleared
                const soundManager = (window as any).soundManager;
                if (soundManager) {
                    soundManager.playSound('spell_cast', 0.8);
                }
            } else {
                console.error("ClassSelectScene: Cannot clear curses - no reducers available");
                this.showError('Cannot clear curses: Server connection not available');
            }
        } catch (error) {
            console.error('ClassSelectScene: Error calling adminClearCurses reducer:', error);
            this.showError('Error clearing curses: ' + (error as Error).message);
        }
    }

    private addDebugCurseDebug() {
        console.log("ClassSelectScene: Debug command - adding debug curse via admin reducer");
        
        try {
            if (this.spacetimeDBClient.sdkConnection?.reducers) {
                console.log("ClassSelectScene: Calling adminAddDebugCurse reducer");
                this.spacetimeDBClient.sdkConnection.reducers.adminAddDebugCurse();
                console.log("ClassSelectScene: adminAddDebugCurse reducer call completed successfully");
                
                // Play a sound effect to confirm the command was executed
                const soundManager = (window as any).soundManager;
                if (soundManager) {
                    soundManager.playSound('curse_created', 0.8);
                }
            } else {
                console.error("ClassSelectScene: Cannot add debug curse - no reducers available");
                this.showError('Cannot add debug curse: Server connection not available');
            }
        } catch (error) {
            console.error('ClassSelectScene: Error calling adminAddDebugCurse reducer:', error);
            this.showError('Error adding debug curse: ' + (error as Error).message);
        }
    }

    shutdown() {
        console.log("ClassSelectScene shutdown called");
        
        // Cleanup options UI
        if (this.optionsUI) {
            this.optionsUI.destroy();
        }
        
        // Cleanup curse UI
        if (this.curseUI) {
            this.curseUI.destroy();
        }
        
        // Cleanup music manager
        if (this.musicManager) {
            this.musicManager.cleanup();
        }
        
        // Remove event listeners
        this.events.off("shutdown", this.shutdown, this);
        this.gameEvents.off(GameEvents.ACCOUNT_UPDATED, this.handleAccountUpdated, this);
        this.gameEvents.off(GameEvents.CONNECTION_LOST, this.handleConnectionLost, this);
        
        // Remove keyboard listeners
        if (this.input.keyboard) {
            this.input.keyboard.off('keydown-O'); // Options toggle key
            this.input.keyboard.off('keydown-C'); // Debug curse victory screen key
            this.input.keyboard.off('keydown-X'); // Debug add curse key
            this.input.keyboard.off('keydown-Z'); // Debug clear curses key
            this.input.keyboard.off('keydown-V'); // Debug add debug curse key
        }
        
        // Use our dedicated cleanup method
        this.cleanupHTMLElements();
        
        // Remove resize listener
        this.scale.off('resize', this.handleResize);
        
        // Remove update callback
        this.events.off('update', this.updateStatus, this);
    }
}<|MERGE_RESOLUTION|>--- conflicted
+++ resolved
@@ -5,11 +5,8 @@
 import { GameEvents } from '../constants/GameEvents';
 import MusicManager from '../managers/MusicManager';
 import OptionsUI from '../ui/OptionsUI';
-<<<<<<< HEAD
+import CurseUI from '../ui/CurseUI';
 import { isMobileDevice } from '../utils/device';
-=======
-import CurseUI from '../ui/CurseUI';
->>>>>>> 6f3212fe
 
 // Map player class to numeric class ID
 const CLASS_ID_MAP: { [key: string]: number } = {
